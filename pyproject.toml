[build-system]
build-backend = "hatchling.build"

requires = [
  "hatch-vcs",
  "hatchling>=1.20",
]

[project]
name = "simple-sqlite3-orm"
description = "A simple python sqlite3 ORM with pydantic."

readme = "README.md"
license = { text = "LICENSE.md" }
requires-python = ">=3.8"
classifiers = [
  "License :: OSI Approved :: Apache Software License",
  "Operating System :: Microsoft :: Windows",
  "Operating System :: Unix",
  "Programming Language :: Python :: 3 :: Only",
  "Programming Language :: Python :: 3.8",
  "Programming Language :: Python :: 3.9",
  "Programming Language :: Python :: 3.10",
  "Programming Language :: Python :: 3.11",
  "Programming Language :: Python :: 3.12",
]
dynamic = [
  "version",
]
dependencies = [
  "pydantic==2.8.2",
  "typing-extensions>=4",
]
optional-dependencies.dev = [
<<<<<<< HEAD
  "black==24.4.2",
  "coverage==7.4.1",
=======
  "black==24.1.1",
  "coverage==7.6",
>>>>>>> 1d6e262a
  "flake8==6.1",
  "isort==5.13.2",
  "pytest==8.2.2",
  "pytest-asyncio==0.23.7",
  "pytest-mock==3.12",
]
urls.Source = "https://github.com/pga2rn/simple-sqlite3-orm"

[tool.hatch.version]
source = "vcs"

[tool.hatch.build.hooks.vcs]
version-file = "src/simple_sqlite3_orm/_version.py"

[tool.hatch.build.targets.sdist]
exclude = [
  "/.github",
  "/docs",
]

[tool.hatch.build.targets.wheel]
only-include = [
  "src",
]
sources = [
  "src",
]

[tool.black]
line-length = 88
target-version = [
  'py38',
  'py39',
  'py310',
  'py311',
]

[tool.isort]
atomic = true
profile = "black"
line_length = 88
skip_gitignore = true
known_first_party = [
  "simple_sqlite3_orm",
]

[tool.pytest.ini_options]
asyncio_mode = "auto"
log_auto_indent = true
log_format = "%(asctime)s %(levelname)s %(filename)s %(funcName)s,%(lineno)d %(message)s"
log_cli = true
log_cli_level = "INFO"
pythonpath = [
  "src",
]
testpaths = [
  "./tests",
]

[tool.coverage.run]
omit = [
  "_version.py",
]
branch = false
relative_files = true
source = [
  "simple_sqlite3_orm",
]

[tool.coverage.report]
exclude_also = [
  "def __repr__",
  "if cfg.DEBUG_MODE",
  "if __name__ == .__main__.:",
  "if TYPE_CHECKING:",
  "class .*\\bProtocol\\):",
  "@(abc\\.)?abstractmethod",
]
show_missing = true
skip_covered = true
skip_empty = true<|MERGE_RESOLUTION|>--- conflicted
+++ resolved
@@ -32,13 +32,8 @@
   "typing-extensions>=4",
 ]
 optional-dependencies.dev = [
-<<<<<<< HEAD
   "black==24.4.2",
-  "coverage==7.4.1",
-=======
-  "black==24.1.1",
   "coverage==7.6",
->>>>>>> 1d6e262a
   "flake8==6.1",
   "isort==5.13.2",
   "pytest==8.2.2",
