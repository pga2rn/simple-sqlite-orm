--- conflicted
+++ resolved
@@ -32,15 +32,9 @@
   "typing-extensions>=4",
 ]
 optional-dependencies.dev = [
-<<<<<<< HEAD
-  "black==24.1.1",
-  "coverage==7.4.1",
-  "flake8==7.1",
-=======
   "black==24.4.2",
   "coverage==7.6",
-  "flake8==6.1",
->>>>>>> 3f40db8a
+  "flake8==7.1",
   "isort==5.13.2",
   "pytest==8.2.2",
   "pytest-asyncio==0.23.7",
