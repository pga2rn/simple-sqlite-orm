--- conflicted
+++ resolved
@@ -25,21 +25,12 @@
 dynamic = [ "version" ]
 dependencies = [ "pydantic>=2.6,<3", "typing-extensions>=4" ]
 optional-dependencies.dev = [
-<<<<<<< HEAD
-  "black<25,>=24",
-  "coverage<7.7,>=7.6",
-  "pytest<8.4,>=8.3",
-  "pytest-asyncio<0.25,>=0.24",
-  "pytest-mock<3.15,>=3.14",
-  "ruff>=0.6,<0.9",
-=======
   "black>=24,<25",
   "coverage>=7.6,<7.7",
   "pytest>=8.3,<8.4",
   "pytest-asyncio>=0.24,<0.25",
   "pytest-mock>=3.14,<3.15",
-  "ruff>=0.6,<0.8",
->>>>>>> 23be5199
+  "ruff>=0.6,<0.9",
 ]
 
 urls.Source = "https://github.com/pga2rn/simple-sqlite3-orm"
